--- conflicted
+++ resolved
@@ -365,7 +365,7 @@
     let mut req = http::Request::builder();
 
     req = req.method(env_vars.get("REQUEST_METHOD").map_or("GET", String::as_str));
-<<<<<<< HEAD
+
     let uri = if let Some(request_uri) = env_vars.get("REQUEST_URI") {
         request_uri.to_owned()
     } else {
@@ -380,17 +380,6 @@
         }
         uri
     };
-=======
-    let mut uri = env_vars
-        .get("PATH_INFO")
-        .filter(|val| !val.is_empty())
-        .map_or_else(exe_url, String::clone);
-
-    if let Some(query_string) = env_vars.get("QUERY_STRING").filter(|val| !val.is_empty()) {
-        uri.push('?');
-        uri.push_str(query_string);
-    }
->>>>>>> a8c3e498
 
     req = req.uri(uri.as_str());
 
